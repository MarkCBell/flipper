
<<<<<<< HEAD
confirm before new
invariant lamination as a sublamination
lamination is_curve, is pants boundary, is good curve.
handle commands better
sum / disjoint union
=======
handle commands better
sum / disjoint union
show all laminations
fatten train tracks
add scrollbar to treeview
switch all mentions of curves to laminations
>>>>>>> 223a0ee0
have weighted brush for painting laminations
fix saving in sage

compute algebraic intersection number
create / use InputBox
update all documentation
more documentation

do approximations manually
only use sage / sympy to factor a polynomial
remove all dependence on sage / smypy
add unit tests

add set accuracy to AlgebraicApproximation

be able to (half) twist along all curves
<|MERGE_RESOLUTION|>--- conflicted
+++ resolved
@@ -1,31 +1,22 @@
-
-<<<<<<< HEAD
-confirm before new
-invariant lamination as a sublamination
-lamination is_curve, is pants boundary, is good curve.
-handle commands better
-sum / disjoint union
-=======
-handle commands better
-sum / disjoint union
-show all laminations
-fatten train tracks
-add scrollbar to treeview
-switch all mentions of curves to laminations
->>>>>>> 223a0ee0
-have weighted brush for painting laminations
-fix saving in sage
-
-compute algebraic intersection number
-create / use InputBox
-update all documentation
-more documentation
-
-do approximations manually
-only use sage / sympy to factor a polynomial
-remove all dependence on sage / smypy
-add unit tests
-
-add set accuracy to AlgebraicApproximation
-
-be able to (half) twist along all curves
+
+confirm before new
+invariant lamination as a sublamination
+lamination is_curve, is pants boundary, is good curve.
+handle commands better
+sum / disjoint union
+have weighted brush for painting laminations
+fix saving in sage
+
+compute algebraic intersection number
+create / use InputBox
+update all documentation
+more documentation
+
+do approximations manually
+only use sage / sympy to factor a polynomial
+remove all dependence on sage / smypy
+add unit tests
+
+add set accuracy to AlgebraicApproximation
+
+be able to (half) twist along all curves